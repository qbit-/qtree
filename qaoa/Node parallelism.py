--- conflicted
+++ resolved
@@ -251,22 +251,11 @@
 contract_idx = set(x[1]) & set(y[1])
 result_idx = set(x[1] + y[1])
 
-<<<<<<< HEAD
 # +
 
 prof_thread = Profiler()
 prof_thread.use_append()
 
-=======
-prof_thread = Profiler()
-prof_thread.use_append()
-
-
-
-
->>>>>>> ad23ccfb
-# +
-    
 
 for i in range(1):
     C = contract(x,y)
@@ -292,24 +281,19 @@
 
         with prof_thread.timing('Multithread: work'):
             _ = pool.map(work, range(threads))
-<<<<<<< HEAD
-=======
             
 assert np.array_equal(C, os.global_C)
->>>>>>> ad23ccfb
 
 
 # +
 _data = prof_thread.data
-<<<<<<< HEAD
 print(_data)
-=======
+
 _data_knl = {'Single thread': [1.3409993648529053, 1.3587844371795654, 1.3243846893310547, 1.336273193359375, 1.3332529067993164, 1.3412296772003174], 'Multithread: work': [0.7453043460845947, 0.5046432018280029, 0.39226293563842773, 0.40014123916625977, 0.5875647068023682, 1.0763416290283203], 'Multithread: total': [0.7459092140197754, 0.5054154396057129, 0.3927571773529053, 0.4007418155670166, 0.588019847869873, 1.0771734714508057]}
 _data_biggest = {'Single thread': [27.42847204208374, 26.855594873428345, 26.628530979156494, 26.862286806106567, 26.71247911453247, 27.049968957901], 'Multithread: work': [14.236661434173584, 7.511402368545532, 4.950175762176514, 3.012814521789551, 2.351712703704834, 1.994131088256836], 'Multithread: total': [14.23719048500061, 7.512014150619507, 4.950707912445068, 3.0133090019226074, 2.3522441387176514, 1.9946098327636719]}
 #_data = _data_biggest
 
 
->>>>>>> ad23ccfb
 threads = 2**np.arange(1,7)
 
 for k in _data:
@@ -325,11 +309,7 @@
 minorticks()
 
 plt.legend()
-<<<<<<< HEAD
 plt.savefig('figures/node_par_threadtest_biggest.pdf')
-=======
-plt.savefig('figures/node_par_threadtest_local.pdf')
->>>>>>> ad23ccfb
 # -
 
 # ###  Multiprocessing
