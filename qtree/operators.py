--- conflicted
+++ resolved
@@ -727,7 +727,8 @@
 
             q_idx = tuple(int(qq) for qq in m.group('qubits').split())
             op_cls = label_to_gate_dict[op_identif]
-<<<<<<< HEAD
+
+            """
             if op_identif=='fs':
                 circuit_layer.append(cZ(*q_idx))
                 circuit_layer.append(SWAP(*q_idx))
@@ -736,7 +737,8 @@
                #circuit_layer.append(H(q_idx[0]))
                #circuit_layer.append(H(q_idx[1]))
                #circuit_layer.append(cZ(*q_idx))
-=======
+            """
+
             if issubclass(op_cls, ParametricGate):
                 if op_cls.parameter_count==1:
                     m = re.search(params_search_patt_1, op_str)
@@ -747,7 +749,6 @@
                     alpha = m.group('alpha')
                     beta = m.group('beta')
                     op = op_cls(*q_idx, alpha=float(alpha), beta=float(beta))
->>>>>>> 13d43007
             else:
                 op = op_cls(*q_idx)
             circuit_layer.append(op)
